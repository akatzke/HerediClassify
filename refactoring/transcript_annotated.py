#!/usr/bin/env python3

from __future__ import annotations

import pyensembl
import pandas as pd
from dataclasses import dataclass, field
from refactoring.genotoscope_protein_len_diff import calculate_prot_len_diff

from refactoring.variant import VariantInfo, TranscriptInfo
from refactoring.variant_annotate import ClinVar
from refactoring.genotoscope_exon_skipping import assess_exon_skipping
from refactoring.genotoscope_assess_NMD import (
    assess_NMD_exonic_variant,
    assess_NMD_intronic_variant,
)
from refactoring.genotoscope_construct_variant_sequence import (
    construct_variant_coding_seq_exonic_variant,
    construct_variant_coding_seq_intronic_variant,
)
from refactoring.genotoscope_assess_NMD import (
    assess_NMD_exonic_variant,
    assess_NMD_intronic_variant,
    assess_NMD_threshold
)
from refactoring.genotoscope_reading_frame_preservation import (
    assess_reading_frame_preservation,
)
from refactoring.genotoscope_exists_alternative_start_codon import (
    assess_alternative_start_codon,
)

from refactoring.genotoscope_protein_len_diff_repetitive_region import (
    check_prot_len_change_in_repetitive_region,
)

from refactoring.clinvar_region import (
    check_clinvar_NMD_exon,
    check_clinvar_start_alt_start,
    check_clinvar_truncated_region,
)


@dataclass
class TranscriptInfo_exonic(TranscriptInfo):
    """
    Class containing exonic variant specific annotation
    """

    ref_transcript: pyensembl.transcript.Transcript = field(init=True)
    var_seq: str = ""
    diff_len: int = 0
    diff_len_protein_percent: float = 0
    len_change_in_repetitive_region: bool = False
    is_NMD: bool = False
    is_truncated_exon_relevant: bool = False
<<<<<<< HEAD
    comment_truncated_exon_relevant: str = ""
=======
    pathogenic_variants_truncated_exons: list[str] = field(default_factory=list)
    is_NMD_exon_relevant: bool = False
    pathogenic_variants_NMD_exon: list[str] = field(default_factory=list)
>>>>>>> dd8c25a2
    is_reading_frame_preserved: bool = True

    @classmethod
    def annotate(
            cls, variant: VariantInfo, transcript: TranscriptInfo, threshold_NMD: int, clin_transcript: str, functional_relevant_region: pd.DataFrame
    ) -> TranscriptInfo_exonic:
        """
        Perform annotation for exonic variants
        """
        ref_transcript = pyensembl.EnsemblRelease(75).transcript_by_id(
            transcript.transcript_id
        )
        var_seq, diff_len = construct_variant_coding_seq_exonic_variant(
            transcript, variant, ref_transcript
        )
        if threshold_NMD:
            is_NMD, NMD_affected_exons = assess_NMD_threshold(transcript, threshold_NMD, clin_transcript)
        else:
            is_NMD, NMD_affected_exons = assess_NMD_exonic_variant(
                transcript, variant, ref_transcript, var_seq, diff_len
            )
        if functional_relevant_region:
            is_truncated_exon_relevant, comment_truncated_exon_relevant = check_if_variant_affects_functional_region(variant, functional_relevant_region)
        else:
            truncated_exon_ClinVar = check_clinvar_NMD_exon(variant, NMD_affected_exons)
            is_truncated_exon_relevant = truncated_exon_ClinVar.pathogenic
            comment_truncated_exon_relevant = truncated_exon_ClinVar.ids
        is_reading_frame_preserved = assess_reading_frame_preservation(diff_len)
        diff_len_protein_percent = calculate_prot_len_diff(ref_transcript, var_seq)
        if diff_len_protein_percent != 0:
            len_change_in_repetitive_region = (
                check_prot_len_change_in_repetitive_region(variant)
            )
        else:
            len_change_in_repetitive_region = False
        return TranscriptInfo_exonic(
            transcript_id=transcript.transcript_id,
            var_type=transcript.var_type,
            var_hgvs=transcript.var_hgvs,
            var_start=transcript.var_start,
            var_stop=transcript.var_stop,
            var_protein=transcript.var_protein,
            exon=transcript.exon,
            intron=transcript.intron,
            ref_transcript=ref_transcript,
            var_seq=var_seq,
            diff_len_protein_percent=diff_len_protein_percent,
            len_change_in_repetitive_region=len_change_in_repetitive_region,
            is_NMD=is_NMD,
            is_reading_frame_preserved=is_reading_frame_preserved,
<<<<<<< HEAD
            is_truncated_exon_relevant=is_truncated_exon_relevant,
            comment_truncated_exon_relevant=comment_truncated_exon_relevant
=======
            is_truncated_exon_relevant=truncated_region_ClinVar.pathogenic,
            pathogenic_variants_truncated_exons=truncated_region_ClinVar.ids,
            is_NMD_exon_relevant=NMD_exon_ClinVar.pathogenic,
            pathogenic_variants_NMD_exon=NMD_exon_ClinVar.ids,
>>>>>>> dd8c25a2
        )


@dataclass
class TranscriptInfo_intronic(TranscriptInfo):
    """
    Class containing intronic variant specific annotations
    """

    ref_transcript: pyensembl.transcript.Transcript
    diff_len: float
    diff_len_protein_percent: float
    are_exons_skipped: bool = False
    len_change_in_repetitive_region: bool = False
    is_NMD: bool = False
    skipped_exon_relevant: bool = False
    pathogenic_variants_skipped_exon: list[str] = field(default_factory=list)
    is_reading_frame_preserved: bool = False

    @classmethod
    def annotate(
            cls, variant: VariantInfo, transcript: TranscriptInfo, splice_classificaton: pd.DataFrame
    ) -> TranscriptInfo_intronic:
        """
        Perform annotation specific for intronic variants
        """
        ref_transcript = pyensembl.EnsemblRelease(75).transcript_by_id(
            transcript.transcript_id
        )
        (
            exons_skipped,
            are_exons_skipped,
            skipped_exon_start,
            skipped_exon_end,
            start_codon_exon_skipped,
            stop_codon_exon_skipped,
            coding_exon_skipped,
        ) = assess_exon_skipping(transcript, variant, ref_transcript)
        var_seq, diff_len = construct_variant_coding_seq_intronic_variant(
            transcript,
            variant,
            ref_transcript,
            skipped_exon_start,
            skipped_exon_end,
            are_exons_skipped,
            start_codon_exon_skipped,
            stop_codon_exon_skipped,
            coding_exon_skipped,
        )
        is_NMD, NMD_affected_exons = assess_NMD_intronic_variant(
            transcript,
            variant,
            ref_transcript,
            are_exons_skipped,
            exons_skipped,
            start_codon_exon_skipped,
            stop_codon_exon_skipped,
            coding_exon_skipped,
            var_seq,
            diff_len,
        )
        print(NMD_affected_exons)
        skipped_exon_ClinVar = check_clinvar_NMD_exon(variant, NMD_affected_exons)
        is_reading_frame_preserved = assess_reading_frame_preservation(diff_len)
        diff_len_protein_percent = calculate_prot_len_diff(ref_transcript, var_seq)
        return TranscriptInfo_intronic(
            transcript_id=transcript.transcript_id,
            var_type=transcript.var_type,
            var_hgvs=transcript.var_hgvs,
            var_start=transcript.var_start,
            var_stop=transcript.var_stop,
            var_protein=transcript.var_protein,
            exon=transcript.exon,
            intron=transcript.intron,
            ref_transcript=ref_transcript,
            diff_len_protein_percent=diff_len_protein_percent,
            are_exons_skipped=are_exons_skipped,
            len_change_in_repetitive_region=False,
            is_NMD=is_NMD,
            diff_len=diff_len,
            skipped_exon_relevant=skipped_exon_ClinVar.pathogenic,
            pathogenic_variants_skipped_exon=skipped_exon_ClinVar.ids,
            is_reading_frame_preserved=is_reading_frame_preserved,
        )


@dataclass
class TranscriptInfo_start_loss(TranscriptInfo):
    """
    Class containing start loss specific annotation
    """

    exists_alternative_start_codon: bool = False
    position_alternative_start_codon: list[int] = field(default_factory=list)
    are_pathogenic_variants_between_start_and_alt_start: bool = False
    pathogenic_variants_between_start_and_alt_start: list[str] = field(
        default_factory=list
    )

    @classmethod
    def annotate(
        cls, variant: VariantInfo, transcript: TranscriptInfo
    ) -> TranscriptInfo_exonic:
        ref_transcript = pyensembl.EnsemblRelease(75).transcript_by_id(
            transcript.transcript_id
        )
        var_coding_seq, diff_len = construct_variant_coding_seq_exonic_variant(
            transcript, variant, ref_transcript
        )
        (
            exists_alternative_start_codon,
            position_alternative_start_codon,
        ) = assess_alternative_start_codon(variant, ref_transcript, var_coding_seq)
        pathogenic_variants_between_start_and_alt_start = check_clinvar_start_alt_start(
            ref_transcript, variant, position_alternative_start_codon
        )
        return TranscriptInfo_start_loss(
            transcript_id=transcript.transcript_id,
            var_type=transcript.var_type,
            var_hgvs=transcript.var_hgvs,
            var_start=transcript.var_start,
            var_stop=transcript.var_stop,
            var_protein=transcript.var_protein,
            exon=transcript.exon,
            intron=transcript.intron,
            exists_alternative_start_codon=exists_alternative_start_codon,
            position_alternative_start_codon=position_alternative_start_codon,
            are_pathogenic_variants_between_start_and_alt_start=pathogenic_variants_between_start_and_alt_start.pathogenic,
            pathogenic_variants_between_start_and_alt_start=pathogenic_variants_between_start_and_alt_start.ids,
        )<|MERGE_RESOLUTION|>--- conflicted
+++ resolved
@@ -54,13 +54,7 @@
     len_change_in_repetitive_region: bool = False
     is_NMD: bool = False
     is_truncated_exon_relevant: bool = False
-<<<<<<< HEAD
     comment_truncated_exon_relevant: str = ""
-=======
-    pathogenic_variants_truncated_exons: list[str] = field(default_factory=list)
-    is_NMD_exon_relevant: bool = False
-    pathogenic_variants_NMD_exon: list[str] = field(default_factory=list)
->>>>>>> dd8c25a2
     is_reading_frame_preserved: bool = True
 
     @classmethod
@@ -111,15 +105,10 @@
             len_change_in_repetitive_region=len_change_in_repetitive_region,
             is_NMD=is_NMD,
             is_reading_frame_preserved=is_reading_frame_preserved,
-<<<<<<< HEAD
-            is_truncated_exon_relevant=is_truncated_exon_relevant,
-            comment_truncated_exon_relevant=comment_truncated_exon_relevant
-=======
             is_truncated_exon_relevant=truncated_region_ClinVar.pathogenic,
             pathogenic_variants_truncated_exons=truncated_region_ClinVar.ids,
             is_NMD_exon_relevant=NMD_exon_ClinVar.pathogenic,
             pathogenic_variants_NMD_exon=NMD_exon_ClinVar.ids,
->>>>>>> dd8c25a2
         )
 
 
