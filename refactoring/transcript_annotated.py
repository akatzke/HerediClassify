--- conflicted
+++ resolved
@@ -65,23 +65,7 @@
         is_NMD, NMD_affected_exons = assess_NMD_exonic_variant(
             transcript, variant, ref_transcript, var_seq, diff_len
         )
-<<<<<<< HEAD
-        print(NMD_affected_exons)
-        if is_NMD:
-            NMD_exon_ClinVar = check_clinvar_NMD_exon(variant, NMD_affected_exons)
-            truncated_region_ClinVar = ClinVar(
-                pathogenic=False, type="region", highest_classification=None
-            )
-        else:
-            NMD_exon_ClinVar = ClinVar(
-                pathogenic=False, type="region", highest_classification=None
-            )
-            truncated_region_ClinVar = check_clinvar_truncated_region(
-                variant, ref_transcript
-            )
-=======
         truncated_exon_ClinVar = check_clinvar_NMD_exon(variant, NMD_affected_exons)
->>>>>>> adc5a328
         is_reading_frame_preserved = assess_reading_frame_preservation(diff_len)
         diff_len_protein_percent = calculate_prot_len_diff(ref_transcript, var_seq)
         if diff_len_protein_percent != 0:
