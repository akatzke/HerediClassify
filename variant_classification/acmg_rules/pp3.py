#!/usr/bin/env python3

from typing import Callable

from acmg_rules.utils import (
    RuleResult,
    evidence_strength,
    evidence_type,
    abstract_rule,
    rule_type,
)
from acmg_rules.computation_evidence_utils import Threshold, assess_thresholds
from information import Classification_Info, Info
from var_type import VARTYPE_GROUPS
from variant import TranscriptInfo, VariantInfo


class Pp3_protein(abstract_rule):
    """
    PP3: Assess results of prediction programs
    """

    @classmethod
    def get_assess_rule(
        cls, class_info: Classification_Info
    ) -> tuple[Callable, tuple[Info, ...]]:
        return (
            cls.assess_rule,
            (
                class_info.TRANSCRIPT,
                class_info.VARIANT,
                class_info.VARIANT_PREDICTION,
                class_info.THRESHOLD_PATHOGENICITY_PREDICTION_PATHOGENIC,
            ),
        )

    @classmethod
    def assess_rule(
        cls,
        transcripts: list[TranscriptInfo],
        variant: VariantInfo,
        prediction_dict: dict[str, float],
        threshold: Threshold,
    ) -> RuleResult:
        if len(transcripts) == 1:
            variant_types = transcripts[0].var_type
        else:
            variant_types = variant.var_type
        prediction_value = prediction_dict.get(threshold.name, None)
        num_thresholds_met = assess_thresholds(threshold, prediction_value)
<<<<<<< HEAD
        if num_thresholds_met is None:
            comment = f"No score was provided for {threshold.name}"
=======
        if not any(type in VARTYPE_GROUPS.MISSENSE.value for type in variant_types):
            result = False
            comment = f"PP3 does not apply to this variant, as PP3 does not apply to variant types {', '.join([var_type.value for var_type in variant_types])}."
        elif num_thresholds_met is None:
            comment = f"No score was provided for {threshold.name}."
            result = False
        elif num_thresholds_met > 0:
            comment = f"Variant is predicted to be pathogenic by {threshold.name} (threshold: {threshold.thresholds[num_thresholds_met-1]}, value: {prediction_value})."
            result = True
        else:
            comment = f"Variant is not predicted to be pathogenic by {threshold.name} (threshold: {threshold.thresholds[0]}, value: {prediction_value})."
            result = False
        return RuleResult(
            "PP3",
            rule_type.PROTEIN,
            evidence_type.PATHOGENIC,
            result,
            evidence_strength.SUPPORTING,
            comment,
        )


class Pp3_protein_enigma(abstract_rule):
    """
    PP3: Assess results of prediction programs
    """

    @classmethod
    def get_assess_rule(
        cls, class_info: Classification_Info
    ) -> tuple[Callable, tuple[Info, ...]]:
        return (
            cls.assess_rule,
            (
                class_info.TRANSCRIPT,
                class_info.VARIANT,
                class_info.VARIANT_PREDICTION,
                class_info.THRESHOLD_PATHOGENICITY_PREDICTION_PATHOGENIC,
            ),
        )

    @classmethod
    def assess_rule(
        cls,
        transcripts: list[TranscriptInfo],
        variant: VariantInfo,
        prediction_dict: dict[str, float],
        threshold: Threshold,
    ) -> RuleResult:
        if len(transcripts) == 1:
            variant_types = transcripts[0].var_type
        else:
            variant_types = variant.var_type
        prediction_value = prediction_dict.get(threshold.name, None)
        num_thresholds_met = assess_thresholds(threshold, prediction_value)
        if not any(
            type in VARTYPE_GROUPS.PREDICTION_PROTEIN.value for type in variant_types
        ):
            result = False
            comment = f"PP3 does not apply to this variant, as PP3 does not apply to variant types {', '.join([var_type.value for var_type in variant_types])}."
        elif num_thresholds_met is None:
            comment = f"No score was provided for {threshold.name}."
>>>>>>> 14882cd3
            result = False
        elif num_thresholds_met > 0:
            comment = f"Variant is predicted to be pathogenic by {threshold.name}."
            result = True
        else:
            comment = f"Variant is not predicted to be pathogenic by {threshold.name}."
            result = False
        return RuleResult(
            "PP3",
            rule_type.PROTEIN,
            evidence_type.PATHOGENIC,
            result,
            evidence_strength.SUPPORTING,
            comment,
        )


class Pp3_splicing(abstract_rule):
    """
    PP3: Assess results of prediction programs
    """

    @classmethod
    def get_assess_rule(
        cls, class_info: Classification_Info
    ) -> tuple[Callable, tuple[Info, ...]]:
        return (
            cls.assess_rule,
            (
                class_info.VARIANT_PREDICTION,
                class_info.THRESHOLD_SPLICING_PREDICTION_PATHOGENIC,
            ),
        )

    @classmethod
    def assess_rule(
        cls,
        prediction_dict: dict[str, float],
        threshold: Threshold,
    ) -> RuleResult:
        prediction_value = prediction_dict.get(threshold.name, None)
        num_thresholds_met = assess_thresholds(threshold, prediction_value)
        if num_thresholds_met is None:
            comment = f"No score was provided for {threshold.name}"
            result = False
        elif num_thresholds_met > 0:
            comment = (
                f"Variant is predicted to have a splice effect by {threshold.name}."
            )
            result = True
        else:
            comment = (
                f"Variant is not predicted to have a splice effect by {threshold.name}."
            )
            result = False
        return RuleResult(
            "PP3",
            rule_type.SPLICING,
            evidence_type.PATHOGENIC,
            result,
            evidence_strength.SUPPORTING,
            comment,
        )


class Pp3_splicing_enigma(abstract_rule):
    """
    PP3: Assess results of prediction programs
    """

    @classmethod
    def get_assess_rule(
        cls, class_info: Classification_Info
    ) -> tuple[Callable, tuple[Info, ...]]:
        return (
            cls.assess_rule,
            (
                class_info.TRANSCRIPT,
                class_info.VARIANT,
                class_info.VARIANT_PREDICTION,
                class_info.THRESHOLD_SPLICING_PREDICTION_PATHOGENIC,
            ),
        )

    @classmethod
    def assess_rule(
        cls,
        transcripts: list[TranscriptInfo],
        variant: VariantInfo,
        prediction_dict: dict[str, float],
        threshold: Threshold,
    ) -> RuleResult:
        if len(transcripts) == 1:
            variant_types = transcripts[0].var_type
        else:
            variant_types = variant.var_type
        prediction_value = prediction_dict.get(threshold.name, None)
        num_thresholds_met = assess_thresholds(threshold, prediction_value)
        if not any(
            type in VARTYPE_GROUPS.PREDICTION_SPLICING.value for type in variant_types
        ):
            result = False
            comment = f"PP3 does not apply to this variant, as PP3 does not apply to variant types {', '.join([var_type.value for var_type in variant_types])}."
        elif num_thresholds_met is None:
            comment = f"No score was provided for {threshold.name}."
            result = False
        elif num_thresholds_met > 0:
            comment = f"Variant is predicted to have a splice effect by {threshold.name} (threshold: {threshold.thresholds[num_thresholds_met-1]}, value: {prediction_value})."
            result = True
        else:
            comment = f"Variant is not predicted to have a splice effect by {threshold.name} (threshold: {threshold.thresholds[0]}, value: {prediction_value})."
            result = False
        return RuleResult(
            "PP3",
            rule_type.SPLICING,
            evidence_type.PATHOGENIC,
            result,
            evidence_strength.SUPPORTING,
            comment,
        )


class Pp3_splicing_cdh1(abstract_rule):
    """
    PP3: Assess results of prediction programs
    """

    @classmethod
    def get_assess_rule(
        cls, class_info: Classification_Info
    ) -> tuple[Callable, tuple[Info, ...]]:
        return (
            cls.assess_rule,
            (
                class_info.TRANSCRIPT,
                class_info.VARIANT,
                class_info.VARIANT_PREDICTION,
                class_info.THRESHOLD_SPLICING_PREDICTION_PATHOGENIC,
            ),
        )

    @classmethod
    def assess_rule(
        cls,
        transcripts: list[TranscriptInfo],
        variant: VariantInfo,
        prediction_dict: dict[str, float],
        threshold: Threshold,
    ) -> RuleResult:
        prediction_value = prediction_dict.get(threshold.name, None)
        num_thresholds_met = assess_thresholds(threshold, prediction_value)
        if len(transcripts) == 1:
            variant_types = transcripts[0].var_type
            transcript = transcripts[0]
        else:
            variant_types = variant.var_type
            if len(transcripts) == 0:
                transcript = None
            else:
                transcript = transcripts[0]
        if num_thresholds_met is None:
            comment = f"No score was provided for {threshold.name}"
            result = False
        elif transcript is not None and (
            any(var_type in VARTYPE_GROUPS.INTRONIC.value for var_type in variant_types)
            and not ("2dup" in str(transcript.var_hgvs))
            and (
                "+2" in str(transcript.var_hgvs.pos)
                or "+1" in str(transcript.var_hgvs.pos)
            )
        ):
            comment = f"Variant is located within cannonical splice site. PP3 does not apply here."
            result = False
        elif num_thresholds_met > 0:
            comment = (
                f"Variant is predicted to have a splice effect by {threshold.name}."
            )
            result = True
        else:
            comment = (
                f"Variant is not predicted to have a splice effect by {threshold.name}."
            )
            result = False
        return RuleResult(
            "PP3",
            rule_type.SPLICING,
            evidence_type.PATHOGENIC,
            result,
            evidence_strength.SUPPORTING,
            comment,
        )<|MERGE_RESOLUTION|>--- conflicted
+++ resolved
@@ -48,10 +48,6 @@
             variant_types = variant.var_type
         prediction_value = prediction_dict.get(threshold.name, None)
         num_thresholds_met = assess_thresholds(threshold, prediction_value)
-<<<<<<< HEAD
-        if num_thresholds_met is None:
-            comment = f"No score was provided for {threshold.name}"
-=======
         if not any(type in VARTYPE_GROUPS.MISSENSE.value for type in variant_types):
             result = False
             comment = f"PP3 does not apply to this variant, as PP3 does not apply to variant types {', '.join([var_type.value for var_type in variant_types])}."
@@ -114,7 +110,6 @@
             comment = f"PP3 does not apply to this variant, as PP3 does not apply to variant types {', '.join([var_type.value for var_type in variant_types])}."
         elif num_thresholds_met is None:
             comment = f"No score was provided for {threshold.name}."
->>>>>>> 14882cd3
             result = False
         elif num_thresholds_met > 0:
             comment = f"Variant is predicted to be pathogenic by {threshold.name}."
