#!/usr/bin/env python3

import pathlib

from typing import Callable, Optional

from acmg_rules.utils import (
    RuleResult,
    evidence_strength,
    abstract_rule,
    evidence_type,
    rule_type,
)
from information import Info, Classification_Info
from acmg_rules.computation_evidence_utils import (
    assess_thresholds,
    Threshold,
)
from acmg_rules.functional_splicing_assay_utils import (
    assess_splicing_data_bp7,
)
from variant import RNAData, TranscriptInfo, VariantInfo
from var_type import VARTYPE
from utils import select_mane_transcript


class Bp7_deep_intronic_enigma(abstract_rule):
    """
    BP7: Silent missense variant is predicted to have effect on splicing
    Expanded to include deep intronic variants
    """

    @classmethod
    def get_assess_rule(
        cls, class_info: Classification_Info
    ) -> tuple[Callable, tuple[Info, ...]]:
        return (
            cls.assess_rule,
            (
                class_info.VARIANT,
                class_info.TRANSCRIPT,
                class_info.VARIANT_PREDICTION,
                class_info.THRESHOLD_SPLICING_PREDICTION_BENIGN,
                class_info.SPLICING_ASSAY,
                class_info.MANE_TRANSCRIPT_LIST_PATH,
            ),
        )

    @classmethod
    def assess_rule(
        cls,
        variant: VariantInfo,
        transcripts: list[TranscriptInfo],
        prediction_dict: dict[str, float],
        threshold: Threshold,
        splicing_assay: Optional[list[RNAData]],
        mane_path: pathlib.Path,
    ) -> RuleResult:
        # Check RNA data first
        if splicing_assay:
            performed, result_assay, comment_assay = assess_splicing_data_bp7(
                splicing_assay
            )
            if performed:
                return RuleResult(
                    "BP7_RNA",
                    rule_type.SPLICING,
                    evidence_type.BENIGN,
                    result_assay,
                    evidence_strength.STRONG,
                    comment_assay,
                )

        # In case one disase variant transcripts is defined, use type of variant in that transcript
        # Otherwise use all variant types defined for variant
        if len(transcripts) == 1:
            transcript = transcripts[0]
            variant_types = transcript.var_type
        else:
            transcript = select_mane_transcript(transcripts, mane_path)
            if transcript is None:
                variant_types = variant.var_type
            else:
                variant_types = transcript.var_type
        # Check prediction
        prediction_value = prediction_dict.get(threshold.name, None)
        num_thresholds_met = assess_thresholds(threshold, prediction_value)
        if num_thresholds_met is None:
            result = False
            comment = f"No score was provided for {threshold.name}"
        elif num_thresholds_met > 0:
            """
            Variant is predicted to have splicing effect
            Now check if variant type applies
            """
            if any(
                var_type is VARTYPE.SYNONYMOUS_VARIANT for var_type in variant_types
            ):
                result = True
<<<<<<< HEAD
                comment = f"The synonymous variant is predicted to have no splicing effect by {threshold.name}."
=======
                comment = f"The synonymous variant is predicted to have no splicing effect by {threshold.name} (threshold: {threshold.thresholds[num_thresholds_met-1]}, value: {prediction_value})."
                if transcript is None:
                    result = False
                    comment = (
                        comment
                        + " The variant is not located in the MANE transcript. Therefore BP7 is disabled."
                    )
>>>>>>> 14882cd3

            elif any(var_type is VARTYPE.INTRON_VARIANT for var_type in variant_types):
                """
                Check if variant is a deep intronic variant
                """
                result = False
                comments_all = []
                for trans in transcripts:
                    if (
                        trans.var_hgvs.pos.start.offset >= 7
                        and trans.var_hgvs.pos.end.offset >= 7
                    ):
                        result = True
<<<<<<< HEAD
                        comment_tmp = f"The deep intronic variant in {transcript.transcript_id} is predicted to have no splicing effect by {threshold.name}."
=======
                        comment_tmp = f"The deep intronic variant in {trans.transcript_id} is predicted to have no splicing effect by {threshold.name} (threshold: {threshold.thresholds[num_thresholds_met-1]}, value: {prediction_value})."
>>>>>>> 14882cd3
                        comments_all.append(comment_tmp)
                    elif (
                        trans.var_hgvs.pos.start.offset <= -21
                        and trans.var_hgvs.pos.end.offset <= -21
                    ):
                        result = True
<<<<<<< HEAD
                        comment_tmp = f"The deep intronic variant in {transcript.transcript_id} is predicted to have no splicing effect by {threshold.name}."
=======
                        comment_tmp = f"The deep intronic variant in {trans.transcript_id} is predicted to have no splicing effect by {threshold.name} (threshold: {threshold.thresholds[num_thresholds_met-1]}, value: {prediction_value})."
>>>>>>> 14882cd3
                        comments_all.append(comment_tmp)
                if result:
                    comment = " ".join(comments_all)
                else:
                    comment = f"BP7 does not apply to this variant, as it is not located in the defined region for deep intronic region variants (<= -21 or >= 7)."
                if transcript is None:
                    result = False
                    comment = (
                        comment
                        + " The variant is not located in the MANE transcript. Therefore BP7 is disabled."
                    )
            else:
                result = False
                comment = f"BP7 does not apply to this variant, as BP7 does not apply to variant types {', '.join([var_type.value for var_type in variant_types])}."
        else:
            result = False
            comment = f"The variant is not predicted to not affect splicing by {threshold.name}."

        return RuleResult(
            "BP7",
            rule_type.SPLICING,
            evidence_type.BENIGN,
            result,
            evidence_strength.SUPPORTING,
            comment,
        )


class Bp7_deep_intronic_atm(abstract_rule):
    """
    BP7: Silent missense variant is predicted to have effect on splicing
    Expanded to include deep intronic variants
    """

    @classmethod
    def get_assess_rule(
        cls, class_info: Classification_Info
    ) -> tuple[Callable, tuple[Info, ...]]:
        return (
            cls.assess_rule,
            (
                class_info.VARIANT,
                class_info.TRANSCRIPT,
                class_info.VARIANT_PREDICTION,
                class_info.THRESHOLD_SPLICING_PREDICTION_BENIGN,
                class_info.SPLICING_ASSAY,
                class_info.MANE_TRANSCRIPT_LIST_PATH,
            ),
        )

    @classmethod
    def assess_rule(
        cls,
        variant: VariantInfo,
        transcripts: list[TranscriptInfo],
        prediction_dict: dict[str, float],
        threshold: Threshold,
        splicing_assay: Optional[list[RNAData]],
        mane_path: pathlib.Path,
    ) -> RuleResult:
        # Check RNA data first
        if splicing_assay:
            performed, result_assay, comment_assay = assess_splicing_data_bp7(
                splicing_assay
            )
            if performed:
                return RuleResult(
                    "BP7_RNA",
                    rule_type.SPLICING,
                    evidence_type.BENIGN,
                    result_assay,
                    evidence_strength.STRONG,
                    comment_assay,
                )

        # In case one disase variant transcripts is defined, use type of variant in that transcript
        # Otherwise use all variant types defined for variant
        if len(transcripts) == 1:
            transcript = transcripts[0]
            variant_types = transcript.var_type
        else:
            transcript = select_mane_transcript(transcripts, mane_path)
            if transcript is None:
                variant_types = variant.var_type
            else:
                variant_types = transcript.var_type
        # Check prediction
        prediction_value = prediction_dict.get(threshold.name, None)
        num_thresholds_met = assess_thresholds(threshold, prediction_value)
        if num_thresholds_met is None:
            result = False
            comment = f"No score was provided for {threshold.name}"
        elif num_thresholds_met > 0:
            """
            Variant is predicted to have splicing effect
            Now check if variant type applies
            """
            if any(
                var_type is VARTYPE.SYNONYMOUS_VARIANT for var_type in variant_types
            ):
                result = True
<<<<<<< HEAD
                comment = f"The synonymous variant is predicted to have no splicing effect by {threshold.name}."
=======
                comment = f"The synonymous variant is predicted to have no splicing effect by {threshold.name} (threshold: {threshold.thresholds[num_thresholds_met-1]}, value: {prediction_value})."
                if transcript is None:
                    result = False
                    comment = (
                        comment
                        + " The variant is not located in the MANE transcript. Therefore BP7 is disabled."
                    )
>>>>>>> 14882cd3

            elif any(var_type is VARTYPE.INTRON_VARIANT for var_type in variant_types):
                """
                Check if variant is a deep intronic variant
                """
                result = False
                comments_all = []
                for trans in transcripts:
                    if (
                        trans.var_hgvs.pos.start.offset > 7
                        and trans.var_hgvs.pos.end.offset > 7
                    ):
                        result = True
<<<<<<< HEAD
                        comment_tmp = f"The deep intronic variant in {transcript.transcript_id} is predicted to have no splicing effect by {threshold.name}."
=======
                        comment_tmp = f"The deep intronic variant in {trans.transcript_id} is predicted to have no splicing effect by {threshold.name} (threshold: {threshold.thresholds[num_thresholds_met-1]}, value: {prediction_value})."
>>>>>>> 14882cd3
                        comments_all.append(comment_tmp)
                    elif (
                        trans.var_hgvs.pos.start.offset < -40
                        and trans.var_hgvs.pos.end.offset < -40
                    ):
                        result = True
<<<<<<< HEAD
                        comment_tmp = f"The deep intronic variant in {transcript.transcript_id} is predicted to have no splicing effect by {threshold.name}."
=======
                        comment_tmp = f"The deep intronic variant in {trans.transcript_id} is predicted to have no splicing effect by {threshold.name} (threshold: {threshold.thresholds[num_thresholds_met-1]}, value: {prediction_value})."
>>>>>>> 14882cd3
                        comments_all.append(comment_tmp)
                if result:
                    comment = " ".join(comments_all)
                else:
                    comment = f"BP7 does not apply to this variant, as it is not located in the defined region for deep intronic region variants (< -40 or > 7)."
                if transcript is None:
                    result = False
                    comment = (
                        comment
                        + " The variant is not located in the MANE transcript. Therefore BP7 is disabled."
                    )
            else:
                result = False
                comment = f"BP7 does not apply to this variant, as BP7 does not apply to variant types {', '.join([var_type.value for var_type in variant_types])}."
        else:
            result = False
            comment = f"The variant is not predicted to not affect splicing by {threshold.name}."

        return RuleResult(
            "BP7",
            rule_type.SPLICING,
            evidence_type.BENIGN,
            result,
            evidence_strength.SUPPORTING,
            comment,
        )


class Bp7_deep_intronic_palb2(abstract_rule):
    """
    BP7: Silent missense variant is predicted to have effect on splicing
    Expanded to include deep intronic variants
    """

    @classmethod
    def get_assess_rule(
        cls, class_info: Classification_Info
    ) -> tuple[Callable, tuple[Info, ...]]:
        return (
            cls.assess_rule,
            (
                class_info.VARIANT,
                class_info.TRANSCRIPT,
                class_info.VARIANT_PREDICTION,
                class_info.THRESHOLD_SPLICING_PREDICTION_BENIGN,
                class_info.SPLICING_ASSAY,
                class_info.MANE_TRANSCRIPT_LIST_PATH,
            ),
        )

    @classmethod
    def assess_rule(
        cls,
        variant: VariantInfo,
        transcripts: list[TranscriptInfo],
        prediction_dict: dict[str, float],
        threshold: Threshold,
        splicing_assay: Optional[list[RNAData]],
        mane_path: pathlib.Path,
    ) -> RuleResult:
        # Check RNA data first
        if splicing_assay:
            performed, result_assay, comment_assay = assess_splicing_data_bp7(
                splicing_assay
            )
            if performed:
                return RuleResult(
                    "BP7_RNA",
                    rule_type.SPLICING,
                    evidence_type.BENIGN,
                    result_assay,
                    evidence_strength.STRONG,
                    comment_assay,
                )

        # In case one disase variant transcripts is defined, use type of variant in that transcript
        # Otherwise use all variant types defined for variant
        if len(transcripts) == 1:
            transcript = transcripts[0]
            variant_types = transcript.var_type
        else:
            transcript = select_mane_transcript(transcripts, mane_path)
            if transcript is None:
                variant_types = variant.var_type
            else:
                variant_types = transcript.var_type
        # Check prediction
        prediction_value = prediction_dict.get(threshold.name, None)
        num_thresholds_met = assess_thresholds(threshold, prediction_value)
        if num_thresholds_met is None:
            result = False
            comment = f"No score was provided for {threshold.name}"
        elif num_thresholds_met > 0:
            """
            Variant is predicted to have splicing effect
            Now check if variant type applies
            """
            if any(
                var_type is VARTYPE.SYNONYMOUS_VARIANT for var_type in variant_types
            ):
                result = True
<<<<<<< HEAD
                comment = f"The synonymous variant is predicted to have no splicing effect by {threshold.name}."
=======
                comment = f"The synonymous variant is predicted to have no splicing effect by {threshold.name} (threshold: {threshold.thresholds[num_thresholds_met-1]}, value: {prediction_value})."
                if transcript is None:
                    result = False
                    comment = (
                        comment
                        + " The variant is not located in the MANE transcript. Therefore BP7 is disabled."
                    )
>>>>>>> 14882cd3

            elif any(var_type is VARTYPE.INTRON_VARIANT for var_type in variant_types):
                """
                Check if variant is a deep intronic variant
                """
                result = False
                comments_all = []
                for trans in transcripts:
                    if (
                        trans.var_hgvs.pos.start.offset > 7
                        and trans.var_hgvs.pos.end.offset > 7
                    ):
                        result = True
<<<<<<< HEAD
                        comment_tmp = f"The deep intronic variant in {transcript.transcript_id} is predicted to have no splicing effect by {threshold.name}."
=======
                        comment_tmp = f"The deep intronic variant in {trans.transcript_id} is predicted to have no splicing effect by {threshold.name} (threshold: {threshold.thresholds[num_thresholds_met-1]}, value: {prediction_value})."
>>>>>>> 14882cd3
                        comments_all.append(comment_tmp)
                    elif (
                        trans.var_hgvs.pos.start.offset < -21
                        and trans.var_hgvs.pos.end.offset < -21
                    ):
                        result = True
<<<<<<< HEAD
                        comment_tmp = f"The deep intronic variant in {transcript.transcript_id} is predicted to have no splicing effect by {threshold.name}."
=======
                        comment_tmp = f"The deep intronic variant in {trans.transcript_id} is predicted to have no splicing effect by {threshold.name} (threshold: {threshold.thresholds[num_thresholds_met-1]}, value: {prediction_value})."
>>>>>>> 14882cd3
                        comments_all.append(comment_tmp)
                if result:
                    comment = " ".join(comments_all)
                else:
                    comment = f"BP7 does not apply to this variant, as it is not located in the defined region for deep intronic region variants (< -21 or > 7)."
                if transcript is None:
                    result = False
                    comment = (
                        comment
                        + " The variant is not located in the MANE transcript. Therefore BP7 is disabled."
                    )
            else:
                result = False
                comment = f"BP7 does not apply to this variant, as BP7 does not apply to variant types {', '.join([var_type.value for var_type in variant_types])}."
        else:
            result = False
            comment = f"The variant is not predicted to not affect splicing by {threshold.name}."

        return RuleResult(
            "BP7",
            rule_type.SPLICING,
            evidence_type.BENIGN,
            result,
            evidence_strength.SUPPORTING,
            comment,
        )<|MERGE_RESOLUTION|>--- conflicted
+++ resolved
@@ -97,9 +97,6 @@
                 var_type is VARTYPE.SYNONYMOUS_VARIANT for var_type in variant_types
             ):
                 result = True
-<<<<<<< HEAD
-                comment = f"The synonymous variant is predicted to have no splicing effect by {threshold.name}."
-=======
                 comment = f"The synonymous variant is predicted to have no splicing effect by {threshold.name} (threshold: {threshold.thresholds[num_thresholds_met-1]}, value: {prediction_value})."
                 if transcript is None:
                     result = False
@@ -107,7 +104,6 @@
                         comment
                         + " The variant is not located in the MANE transcript. Therefore BP7 is disabled."
                     )
->>>>>>> 14882cd3
 
             elif any(var_type is VARTYPE.INTRON_VARIANT for var_type in variant_types):
                 """
@@ -121,22 +117,14 @@
                         and trans.var_hgvs.pos.end.offset >= 7
                     ):
                         result = True
-<<<<<<< HEAD
-                        comment_tmp = f"The deep intronic variant in {transcript.transcript_id} is predicted to have no splicing effect by {threshold.name}."
-=======
-                        comment_tmp = f"The deep intronic variant in {trans.transcript_id} is predicted to have no splicing effect by {threshold.name} (threshold: {threshold.thresholds[num_thresholds_met-1]}, value: {prediction_value})."
->>>>>>> 14882cd3
+                        comment_tmp = f"The deep intronic variant in {trans.transcript_id} is predicted to have no splicing effect by {threshold.name} (threshold: {threshold.thresholds[num_thresholds_met-1]}, value: {prediction_value})."
                         comments_all.append(comment_tmp)
                     elif (
                         trans.var_hgvs.pos.start.offset <= -21
                         and trans.var_hgvs.pos.end.offset <= -21
                     ):
                         result = True
-<<<<<<< HEAD
-                        comment_tmp = f"The deep intronic variant in {transcript.transcript_id} is predicted to have no splicing effect by {threshold.name}."
-=======
-                        comment_tmp = f"The deep intronic variant in {trans.transcript_id} is predicted to have no splicing effect by {threshold.name} (threshold: {threshold.thresholds[num_thresholds_met-1]}, value: {prediction_value})."
->>>>>>> 14882cd3
+                        comment_tmp = f"The deep intronic variant in {trans.transcript_id} is predicted to have no splicing effect by {threshold.name} (threshold: {threshold.thresholds[num_thresholds_met-1]}, value: {prediction_value})."
                         comments_all.append(comment_tmp)
                 if result:
                     comment = " ".join(comments_all)
@@ -238,9 +226,6 @@
                 var_type is VARTYPE.SYNONYMOUS_VARIANT for var_type in variant_types
             ):
                 result = True
-<<<<<<< HEAD
-                comment = f"The synonymous variant is predicted to have no splicing effect by {threshold.name}."
-=======
                 comment = f"The synonymous variant is predicted to have no splicing effect by {threshold.name} (threshold: {threshold.thresholds[num_thresholds_met-1]}, value: {prediction_value})."
                 if transcript is None:
                     result = False
@@ -248,7 +233,6 @@
                         comment
                         + " The variant is not located in the MANE transcript. Therefore BP7 is disabled."
                     )
->>>>>>> 14882cd3
 
             elif any(var_type is VARTYPE.INTRON_VARIANT for var_type in variant_types):
                 """
@@ -262,22 +246,14 @@
                         and trans.var_hgvs.pos.end.offset > 7
                     ):
                         result = True
-<<<<<<< HEAD
-                        comment_tmp = f"The deep intronic variant in {transcript.transcript_id} is predicted to have no splicing effect by {threshold.name}."
-=======
-                        comment_tmp = f"The deep intronic variant in {trans.transcript_id} is predicted to have no splicing effect by {threshold.name} (threshold: {threshold.thresholds[num_thresholds_met-1]}, value: {prediction_value})."
->>>>>>> 14882cd3
+                        comment_tmp = f"The deep intronic variant in {trans.transcript_id} is predicted to have no splicing effect by {threshold.name} (threshold: {threshold.thresholds[num_thresholds_met-1]}, value: {prediction_value})."
                         comments_all.append(comment_tmp)
                     elif (
                         trans.var_hgvs.pos.start.offset < -40
                         and trans.var_hgvs.pos.end.offset < -40
                     ):
                         result = True
-<<<<<<< HEAD
-                        comment_tmp = f"The deep intronic variant in {transcript.transcript_id} is predicted to have no splicing effect by {threshold.name}."
-=======
-                        comment_tmp = f"The deep intronic variant in {trans.transcript_id} is predicted to have no splicing effect by {threshold.name} (threshold: {threshold.thresholds[num_thresholds_met-1]}, value: {prediction_value})."
->>>>>>> 14882cd3
+                        comment_tmp = f"The deep intronic variant in {trans.transcript_id} is predicted to have no splicing effect by {threshold.name} (threshold: {threshold.thresholds[num_thresholds_met-1]}, value: {prediction_value})."
                         comments_all.append(comment_tmp)
                 if result:
                     comment = " ".join(comments_all)
@@ -379,9 +355,6 @@
                 var_type is VARTYPE.SYNONYMOUS_VARIANT for var_type in variant_types
             ):
                 result = True
-<<<<<<< HEAD
-                comment = f"The synonymous variant is predicted to have no splicing effect by {threshold.name}."
-=======
                 comment = f"The synonymous variant is predicted to have no splicing effect by {threshold.name} (threshold: {threshold.thresholds[num_thresholds_met-1]}, value: {prediction_value})."
                 if transcript is None:
                     result = False
@@ -389,7 +362,6 @@
                         comment
                         + " The variant is not located in the MANE transcript. Therefore BP7 is disabled."
                     )
->>>>>>> 14882cd3
 
             elif any(var_type is VARTYPE.INTRON_VARIANT for var_type in variant_types):
                 """
@@ -403,22 +375,14 @@
                         and trans.var_hgvs.pos.end.offset > 7
                     ):
                         result = True
-<<<<<<< HEAD
-                        comment_tmp = f"The deep intronic variant in {transcript.transcript_id} is predicted to have no splicing effect by {threshold.name}."
-=======
-                        comment_tmp = f"The deep intronic variant in {trans.transcript_id} is predicted to have no splicing effect by {threshold.name} (threshold: {threshold.thresholds[num_thresholds_met-1]}, value: {prediction_value})."
->>>>>>> 14882cd3
+                        comment_tmp = f"The deep intronic variant in {trans.transcript_id} is predicted to have no splicing effect by {threshold.name} (threshold: {threshold.thresholds[num_thresholds_met-1]}, value: {prediction_value})."
                         comments_all.append(comment_tmp)
                     elif (
                         trans.var_hgvs.pos.start.offset < -21
                         and trans.var_hgvs.pos.end.offset < -21
                     ):
                         result = True
-<<<<<<< HEAD
-                        comment_tmp = f"The deep intronic variant in {transcript.transcript_id} is predicted to have no splicing effect by {threshold.name}."
-=======
-                        comment_tmp = f"The deep intronic variant in {trans.transcript_id} is predicted to have no splicing effect by {threshold.name} (threshold: {threshold.thresholds[num_thresholds_met-1]}, value: {prediction_value})."
->>>>>>> 14882cd3
+                        comment_tmp = f"The deep intronic variant in {trans.transcript_id} is predicted to have no splicing effect by {threshold.name} (threshold: {threshold.thresholds[num_thresholds_met-1]}, value: {prediction_value})."
                         comments_all.append(comment_tmp)
                 if result:
                     comment = " ".join(comments_all)
